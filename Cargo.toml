--- conflicted
+++ resolved
@@ -32,13 +32,8 @@
 ]
 
 [workspace.dependencies]
-<<<<<<< HEAD
-das-types = { git = "https://github.com/dotbitHQ/das-types-private.git", default-features = false, rev = "37e79f3f2bd945fdc29ec9a61fa4577c8d575c8e" }
-das-types-std = { git = "https://github.com/dotbitHQ/das-types-private.git", rev = "236db7906f7a95624731ea7f7be5528247598246" }
-=======
 das-types = { git = "https://github.com/dotbitHQ/das-types-private.git", default-features = false, rev = "82dde27d9a0436f8c8659b15de1114fc5aba2b8a" }
 das-types-std = { git = "https://github.com/dotbitHQ/das-types-private.git", rev = "89f94a03f47152b358c0077d2f6bd32b2c92df48" }
->>>>>>> e0e7e6ca
 simple-ast = { path = "libs/simple-ast", default-features = false }
 das-map = { path = "libs/das-map", default-features = false }
 das-core = { path = "libs/das-core", default-features = false }
