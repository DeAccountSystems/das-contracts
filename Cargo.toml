[workspace]
members = [
    # Common libs
    "libs/das-core",
    "libs/das-dynamic-libs",
    "libs/das-map",
    "libs/das-sorted-list",
    "libs/eip712",
    "libs/simple-ast",
    # Contracts
    "contracts/always-success",
    "contracts/account-cell-type",
    "contracts/account-sale-cell-type",
    "contracts/account-auction-cell-type",
    "contracts/apply-register-cell-type",
    "contracts/balance-cell-type",
    "contracts/config-cell-type",
    "contracts/income-cell-type",
    "contracts/offer-cell-type",
    "contracts/pre-account-cell-type",
    "contracts/proposal-cell-type",
    "contracts/reverse-record-cell-type",
    "contracts/reverse-record-root-cell-type",
    "contracts/sub-account-cell-type",
    "contracts/eip712-lib",
    "contracts/device-key-list-cell-type",
    # Only for unit tests
    "tests",
    "contracts/test-env",
    "contracts/test-custom-script",
    "contracts/playground",
]

[workspace.dependencies]
<<<<<<< HEAD
das-types = { git = "ssh://git@github.com/dotbitHQ/das-types-private.git", default-features = false, rev = "85dd258" }
simple-ast = { git = "ssh://git@github.com/dotbitHQ/simple-ast.git", features = [ "no_std" ], default-features = false, rev = "ca3e305" }
=======
das-types = { git = "https://github.com/dotbitHQ/das-types-private.git", default-features = false, rev = "a70b149" }
das-types-std = { git = "https://github.com/dotbitHQ/das-types-private.git", rev = "3d535c6" }
simple-ast = { path = "libs/simple-ast", default-features = false }
>>>>>>> 8051ddf1
das-map = { path = "libs/das-map", default-features = false }
das-core = { path = "libs/das-core", default-features = false }
das-sorted-list = { path = "libs/das-sorted-list", default-features = false }
sparse-merkle-tree = { version = "0.6.1", default-features = false, features = ["smtc"] }
ckb-std = "0.13.0"
molecule = { version = "0.7", default-features = false }

[profile.release]
overflow-checks = true
opt-level = 2
lto = true
codegen-units = 1
panic = 'abort'<|MERGE_RESOLUTION|>--- conflicted
+++ resolved
@@ -32,14 +32,9 @@
 ]
 
 [workspace.dependencies]
-<<<<<<< HEAD
-das-types = { git = "ssh://git@github.com/dotbitHQ/das-types-private.git", default-features = false, rev = "85dd258" }
-simple-ast = { git = "ssh://git@github.com/dotbitHQ/simple-ast.git", features = [ "no_std" ], default-features = false, rev = "ca3e305" }
-=======
 das-types = { git = "https://github.com/dotbitHQ/das-types-private.git", default-features = false, rev = "a70b149" }
 das-types-std = { git = "https://github.com/dotbitHQ/das-types-private.git", rev = "3d535c6" }
 simple-ast = { path = "libs/simple-ast", default-features = false }
->>>>>>> 8051ddf1
 das-map = { path = "libs/das-map", default-features = false }
 das-core = { path = "libs/das-core", default-features = false }
 das-sorted-list = { path = "libs/das-sorted-list", default-features = false }
