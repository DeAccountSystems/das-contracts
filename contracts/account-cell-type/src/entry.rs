--- conflicted
+++ resolved
@@ -876,20 +876,7 @@
             );
 
             let sub_account_outputs_data = high_level::load_cell_data(output_sub_account_cells[0], Source::Output)?;
-<<<<<<< HEAD
-
-            // The default outputs_data of SubAccountCell should be [0u8; 70] and the 48th byte is 0xFF , which is preserved for the latest sub-account feature.
-            let mut expected_default_data = vec![0u8; 70];
-            expected_default_data[48] = 255;
-
-            das_assert!(
-                expected_default_data == sub_account_outputs_data,
-                ErrorCode::SMTProofVerifyFailed,
-                "The default outputs_data of SubAccountCell should be [0u8; 70] and the 48th byte is 0xFF ."
-            );
-=======
             verifiers::sub_account_cell::verify_cell_initial_properties(&sub_account_outputs_data)?;
->>>>>>> f64f131f
 
             debug!("Verify if sender get their change properly.");
 
