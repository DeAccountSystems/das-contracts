use alloc::{boxed::Box, format, string::String, vec, vec::Vec};
use ckb_std::{ckb_constants::Source, ckb_types::prelude::*, high_level};
use das_core::{
    assert,
    constants::{das_wallet_lock, OracleCellType, ScriptType, TypeScript, CUSTOM_KEYS_NAMESPACE},
    data_parser, debug,
    eip712::{to_semantic_address, verify_eip712_hashes},
    error::Error,
    parse_account_cell_witness, parse_witness, util, verifiers,
    witness_parser::WitnessesParser,
};
use das_types::{
    constants::{AccountStatus, DataType, LockRole},
    mixer::*,
    packed::*,
};

pub fn main() -> Result<(), Error> {
    debug!("====== Running account-cell-type ======");

    let mut parser = WitnessesParser::new()?;
    let action_cp = match parser.parse_action_with_params()? {
        Some((action, _)) => action.to_vec(),
        None => return Err(Error::ActionNotSupported),
    };
    let action = action_cp.as_slice();

    if action != b"init_account_chain" {
        util::is_system_off(&mut parser)?;
    }

    debug!(
        "Route to {:?} action ...",
        alloc::string::String::from_utf8(action.to_vec()).map_err(|_| Error::ActionNotSupported)?
    );
    match action {
        b"init_account_chain" => {
            unreachable!();
        }
        b"transfer_account" | b"edit_manager" | b"edit_records" => {
            verifiers::account_cell::verify_unlock_role(action, &parser.params)?;

            let timestamp = util::load_oracle_data(OracleCellType::Time)?;

            parser.parse_config(&[DataType::ConfigCellMain, DataType::ConfigCellAccount])?;
            parser.parse_cell()?;

            let (input_account_cells, output_account_cells) = load_account_cells()?;
            assert!(
                input_account_cells.len() == 1 && output_account_cells.len() == 1,
                Error::InvalidTransactionStructure,
                "There should be only one AccountCell in inputs and outputs."
            );

            debug!("Verify if there is no redundant cells in inputs.");

            let sender_lock = util::derive_owner_lock_from_cell(input_account_cells[0], Source::Input)?;
            verifiers::misc::verify_no_more_cells_with_same_lock(
                sender_lock.as_reader(),
                &input_account_cells,
                Source::Input,
            )?;

            let input_cell_witness: Box<dyn AccountCellDataMixer>;
            let input_cell_witness_reader;
            parse_account_cell_witness!(
                input_cell_witness,
                input_cell_witness_reader,
                parser,
                input_account_cells[0],
                Source::Input
            );

            let output_cell_witness: Box<dyn AccountCellDataMixer>;
            let output_cell_witness_reader;
            parse_account_cell_witness!(
                output_cell_witness,
                output_cell_witness_reader,
                parser,
                output_account_cells[0],
                Source::Output
            );

            assert!(
                output_cell_witness_reader.version() == 2,
                Error::DataTypeUpgradeRequired,
                "The witness of the AccountCell in outputs should be upgrade to version 2."
            );

            match action {
                b"transfer_account" => {
                    verify_eip712_hashes(&parser, transfer_account_to_semantic)?;

                    let config_account = parser.configs.account()?;

                    verify_input_account_must_normal_status(&input_cell_witness_reader)?;
                    verify_transaction_fee_spent_correctly(
                        action,
                        config_account,
                        input_account_cells[0],
                        output_account_cells[0],
                    )?;
                    verify_action_throttle(
                        action,
                        config_account,
                        &input_cell_witness_reader,
                        &output_cell_witness_reader,
                        timestamp,
                    )?;
                    verifiers::account_cell::verify_account_expiration(
                        config_account,
                        input_account_cells[0],
                        timestamp,
                    )?;
                    verifiers::account_cell::verify_account_lock_consistent(
                        input_account_cells[0],
                        output_account_cells[0],
                        Some("owner"),
                    )?;
                    verifiers::account_cell::verify_account_data_consistent(
                        input_account_cells[0],
                        output_account_cells[0],
                        vec![],
                    )?;
                    verifiers::account_cell::verify_account_witness_consistent(
                        input_account_cells[0],
                        output_account_cells[0],
                        &input_cell_witness_reader,
                        &output_cell_witness_reader,
                        vec!["last_transfer_account_at", "records"],
                    )?;
                    verifiers::account_cell::verify_account_witness_record_empty(
                        &output_cell_witness_reader,
                        output_account_cells[0],
                        Source::Output,
                    )?;
                }
                b"edit_manager" => {
                    verify_eip712_hashes(&parser, edit_manager_to_semantic)?;

                    let config_account = parser.configs.account()?;

                    verify_input_account_must_normal_status(&input_cell_witness_reader)?;
                    verify_transaction_fee_spent_correctly(
                        action,
                        config_account,
                        input_account_cells[0],
                        output_account_cells[0],
                    )?;
                    verify_action_throttle(
                        action,
                        config_account,
                        &input_cell_witness_reader,
                        &output_cell_witness_reader,
                        timestamp,
                    )?;
                    verifiers::account_cell::verify_account_expiration(
                        config_account,
                        input_account_cells[0],
                        timestamp,
                    )?;
                    verifiers::account_cell::verify_account_lock_consistent(
                        input_account_cells[0],
                        output_account_cells[0],
                        Some("manager"),
                    )?;
                    verifiers::account_cell::verify_account_data_consistent(
                        input_account_cells[0],
                        output_account_cells[0],
                        vec![],
                    )?;
                    verifiers::account_cell::verify_account_witness_consistent(
                        input_account_cells[0],
                        output_account_cells[0],
                        &input_cell_witness_reader,
                        &output_cell_witness_reader,
                        vec!["last_edit_manager_at"],
                    )?;
                }
                b"edit_records" => {
                    verify_eip712_hashes(&parser, edit_records_to_semantic)?;

                    parser.parse_config(&[DataType::ConfigCellRecordKeyNamespace])?;
                    let config_account = parser.configs.account()?;
                    let record_key_namespace = parser.configs.record_key_namespace()?;

                    verify_input_account_must_normal_status(&input_cell_witness_reader)?;
                    verify_transaction_fee_spent_correctly(
                        action,
                        config_account,
                        input_account_cells[0],
                        output_account_cells[0],
                    )?;
                    verify_action_throttle(
                        action,
                        config_account,
                        &input_cell_witness_reader,
                        &output_cell_witness_reader,
                        timestamp,
                    )?;
                    verifiers::account_cell::verify_account_expiration(
                        config_account,
                        input_account_cells[0],
                        timestamp,
                    )?;
                    verifiers::account_cell::verify_account_lock_consistent(
                        input_account_cells[0],
                        output_account_cells[0],
                        None,
                    )?;
                    verifiers::account_cell::verify_account_data_consistent(
                        input_account_cells[0],
                        output_account_cells[0],
                        vec![],
                    )?;
                    verifiers::account_cell::verify_account_witness_consistent(
                        input_account_cells[0],
                        output_account_cells[0],
                        &input_cell_witness_reader,
                        &output_cell_witness_reader,
                        vec!["records", "last_edit_records_at"],
                    )?;
                    verify_records_keys(config_account, record_key_namespace, &output_cell_witness_reader)?;
                }
                _ => unreachable!(),
            }
        }
        b"renew_account" => {
            parser.parse_cell()?;
            parser.parse_config(&[DataType::ConfigCellAccount, DataType::ConfigCellPrice])?;

            let prices = parser.configs.price()?.prices();
            let config_main = parser.configs.main()?;
            let income_cell_type_id = config_main.type_id_table().income_cell();

            let (input_account_cells, output_account_cells) = load_account_cells()?;
            assert!(
                input_account_cells.len() == 1 && output_account_cells.len() == 1,
                Error::InvalidTransactionStructure,
                "There should be only one AccountCell in inputs and outputs."
            );

            let input_cell_witness: Box<dyn AccountCellDataMixer>;
            let input_cell_witness_reader;
            parse_account_cell_witness!(
                input_cell_witness,
                input_cell_witness_reader,
                parser,
                input_account_cells[0],
                Source::Input
            );

            let output_cell_witness: Box<dyn AccountCellDataMixer>;
            let output_cell_witness_reader;
            parse_account_cell_witness!(
                output_cell_witness,
                output_cell_witness_reader,
                parser,
                output_account_cells[0],
                Source::Output
            );

            verifiers::account_cell::verify_account_capacity_not_decrease(
                input_account_cells[0],
                output_account_cells[0],
            )?;
            verifiers::account_cell::verify_account_lock_consistent(
                input_account_cells[0],
                output_account_cells[0],
                None,
            )?;
            verifiers::account_cell::verify_account_data_consistent(
                input_account_cells[0],
                output_account_cells[0],
                vec!["expired_at"],
            )?;
            verifiers::account_cell::verify_account_witness_consistent(
                input_account_cells[0],
                output_account_cells[0],
                &input_cell_witness_reader,
                &output_cell_witness_reader,
                vec![],
            )?;

            debug!("Check if IncomeCells in this transaction is correct.");

            let input_income_cells = util::find_cells_by_type_id(ScriptType::Type, income_cell_type_id, Source::Input)?;
            let output_income_cells =
                util::find_cells_by_type_id(ScriptType::Type, income_cell_type_id, Source::Output)?;

            assert!(
                input_income_cells.len() <= 1,
                Error::InvalidTransactionStructure,
                "The number of IncomeCells in inputs should be less than or equal to 1. (expected: <= 1, current: {})",
                input_income_cells.len()
            );

            debug!("Verify if there is no redundant cells in inputs.");

            let sender_lock = util::derive_owner_lock_from_cell(input_account_cells[0], Source::Input)?;
            let balance_cells = util::find_balance_cells(config_main, sender_lock.as_reader(), Source::Input)?;
            let all_cells = [
                input_account_cells.clone(),
                input_income_cells.clone(),
                balance_cells.clone(),
            ]
            .concat();
            verifiers::misc::verify_no_more_cells_with_same_lock(sender_lock.as_reader(), &all_cells, Source::Input)?;

            let mut expected_first_record = None;
            if input_income_cells.len() == 1 {
                let income_cell_witness;
                let income_cell_witness_reader;
                parse_witness!(
                    income_cell_witness,
                    income_cell_witness_reader,
                    parser,
                    input_income_cells[0],
                    Source::Input,
                    IncomeCellData
                );

                // The IncomeCell should be a newly created cell with only one record which is belong to the creator, but we do not need to check everything here, so we only check the length.
                verifiers::income_cell::verify_newly_created(
                    income_cell_witness_reader,
                    input_income_cells[0],
                    Source::Input,
                )?;

                expected_first_record = income_cell_witness.records().get(0);
            }

            assert!(
                output_income_cells.len() == 1,
                Error::InvalidTransactionStructure,
                "The number of IncomeCells in outputs should be exactly 1. (expected: == 1, current: {})",
                output_income_cells.len()
            );

            verifiers::misc::verify_always_success_lock(output_income_cells[0], Source::Output)?;

            let income_cell_capacity =
                high_level::load_cell_capacity(output_income_cells[0], Source::Output).map_err(|e| Error::from(e))?;
            let (_, _, entity) = parser.verify_and_get(output_income_cells[0], Source::Output)?;
            let income_cell_witness = IncomeCellData::from_slice(entity.as_reader().raw_data())
                .map_err(|_| Error::WitnessEntityDecodingError)?;
            let income_cell_witness_reader = income_cell_witness.as_reader();

            let paid;
            let das_wallet_lock = Script::from(das_wallet_lock());
            if let Some(expected_first_record) = expected_first_record {
                // IncomeCell is created before this transaction, so it is include the creator's income record.
                assert!(
                    income_cell_witness_reader.records().len() == 2,
                    Error::InvalidTransactionStructure,
                    "The number of records of IncomeCells in outputs should be exactly 2. (expected: == 2, current: {})",
                    income_cell_witness_reader.records().len()
                );

                let first_record = income_cell_witness_reader.records().get(0).unwrap();
                let exist_capacity = u64::from(first_record.capacity());

                assert!(
                    util::is_reader_eq(expected_first_record.as_reader(), first_record),
                    Error::InvalidTransactionStructure,
                    "The first record of IncomeCell should keep the same as in inputs."
                );

                let second_record = income_cell_witness_reader.records().get(1).unwrap();
                paid = u64::from(second_record.capacity());

                assert!(
                    util::is_reader_eq(second_record.belong_to(), das_wallet_lock.as_reader()),
                    Error::InvalidTransactionStructure,
                    "The second record in IncomeCell should belong to DAS[{}].",
                    das_wallet_lock.as_reader()
                );

                assert!(
                    income_cell_capacity == exist_capacity + paid,
                    Error::InvalidTransactionStructure,
                    "The capacity of IncomeCell in outputs is incorrect. (expected: {}, current: {})",
                    exist_capacity + paid,
                    income_cell_capacity
                );
            } else {
                // IncomeCell is created with only profit.
                assert!(
                    income_cell_witness_reader.records().len() == 1,
                    Error::InvalidTransactionStructure,
                    "The number of records of IncomeCells in outputs should be exactly 1. (expected: == 1, current: {})",
                    income_cell_witness_reader.records().len()
                );

                let first_record = income_cell_witness_reader.records().get(0).unwrap();
                paid = u64::from(first_record.capacity());

                assert!(
                    util::is_reader_eq(first_record.belong_to(), das_wallet_lock.as_reader()),
                    Error::InvalidTransactionStructure,
                    "The only record in IncomeCell should belong to DAS[{}].",
                    das_wallet_lock.as_reader()
                );

                assert!(
                    income_cell_capacity == paid,
                    Error::InvalidTransactionStructure,
                    "The capacity of IncomeCell in outputs is incorrect. (expected: {}, current: {})",
                    paid,
                    income_cell_capacity
                );
            }

            debug!("Check if the renewal duration is longer than or equal to one year.");

            let input_data = util::load_cell_data(input_account_cells[0], Source::Input)?;
            let output_data = util::load_cell_data(output_account_cells[0], Source::Output)?;
            let input_expired_at = data_parser::account_cell::get_expired_at(&input_data);
            let output_expired_at = data_parser::account_cell::get_expired_at(&output_data);
            let duration = output_expired_at - input_expired_at;

            assert!(
                duration >= 365 * 86400,
                Error::AccountCellRenewDurationMustLongerThanYear,
                "The AccountCell renew should be longer than 1 year. (current: {}, expected: >= 31_536_000)",
                duration
            );

            debug!("Check if the expired_at field has been updated correctly based on the capacity paid by the user.");

            let output_account_witness_reader = output_cell_witness_reader
                .try_into_latest()
                .map_err(|_| Error::NarrowMixerTypeFailed)?;
            let length_in_price = util::get_length_in_price(output_account_witness_reader.account().len() as u64);

            // Find out register price in from ConfigCellRegister.
            let price = prices
                .iter()
                .find(|item| u8::from(item.length()) == length_in_price)
                .ok_or(Error::ItemMissing)?;

            let renew_price_in_usd = u64::from(price.renew()); // x USD
            let quote = util::load_oracle_data(OracleCellType::Quote)?;

            let yearly_capacity = util::calc_yearly_capacity(renew_price_in_usd, quote, 0);
            assert!(
                paid >= yearly_capacity,
                Error::AccountCellRenewDurationMustLongerThanYear,
                "The paid capacity should be at least 1 year. (current: {}, expected: >= {}",
                paid,
                yearly_capacity
            );

            // Renew price for 1 year in CKB = x ÷ y .
            let expected_duration = util::calc_duration_from_paid(paid, renew_price_in_usd, quote, 0);
            // The duration can be floated within the range of one day.
            assert!(
                duration >= expected_duration - 86400 && duration <= expected_duration + 86400,
                Error::AccountCellRenewDurationBiggerThanPayed,
                "The duration should be equal to {} +/- 86400s. (current: duration({}), calculation: (paid({}) / (renew_price({}) / quote({}) * 100_000_000) ) * 86400 * 365)",
                expected_duration,
                duration,
                paid,
                renew_price_in_usd,
                quote
            );

<<<<<<< HEAD
        assert!(
            expired_at + expiration_grace_period < timestamp,
            Error::AccountCellIsNotExpired,
            "The recovery of the account should be executed after the grace period. (current({}) <= expired_at({}) + grace_period({}))",
            timestamp,
            expired_at,
            expiration_grace_period
        );
    } else if action == b"start_account_sale" {
        verify_eip712_hashes_if_no_balance_cell(&parser, action_raw.as_reader(), &params)?;
        util::require_type_script(
            &mut parser,
            TypeScript::AccountSaleCellType,
            Source::Output,
            Error::InvalidTransactionStructure,
        )?;
    } else if action == b"cancel_account_sale" {
        verify_eip712_hashes_if_no_balance_cell(&parser, action_raw.as_reader(), &params)?;
        util::require_type_script(
            &mut parser,
            TypeScript::AccountSaleCellType,
            Source::Input,
            Error::InvalidTransactionStructure,
        )?;
    } else if action == b"buy_account" {
        util::require_type_script(
            &mut parser,
            TypeScript::AccountSaleCellType,
            Source::Input,
            Error::InvalidTransactionStructure,
        )?;
    } else if action == b"accept_offer" {
        util::require_type_script(
            &mut parser,
            TypeScript::OfferCellType,
            Source::Input,
            Error::InvalidTransactionStructure,
        )?;
    } else if action == b"force_recover_account_status" {
        parser.parse_config(&[DataType::ConfigCellMain])?;
        parser.parse_cell()?;

        let config_main = parser.configs.main()?;
        let timestamp = util::load_oracle_data(OracleCellType::Time)?;

        let (input_cells, output_cells) = util::load_self_cells_in_inputs_and_outputs()?;
        assert!(
            input_cells.len() == 1 && output_cells.len() == 1,
            Error::InvalidTransactionStructure,
            "There should be one AccountCell in outputs and one in inputs."
        );
        assert!(
            input_cells[0] == 0 && output_cells[0] == 0,
            Error::InvalidTransactionStructure,
            "The AccountCells should only appear at inputs[0] and outputs[0]."
        );
=======
            debug!("Verify if sender get their change properly.");
>>>>>>> 300820a1

            let mut total_input_capacity = 0;
            for i in balance_cells.iter() {
                total_input_capacity += high_level::load_cell_capacity(*i, Source::Input)?;
            }

            if total_input_capacity > paid {
                verifiers::misc::verify_user_get_change(
                    config_main,
                    sender_lock.as_reader(),
                    total_input_capacity - paid,
                )?;
            }

            // The AccountCell can be used as long as it is not modified.
        }
        b"confirm_proposal" => {
            util::require_type_script(
                &mut parser,
                TypeScript::ProposalCellType,
                Source::Input,
                Error::InvalidTransactionStructure,
            )?;
        }
        b"recycle_expired_account_by_keeper" => {
            return Err(Error::InvalidTransactionStructure);
        }
        b"start_account_sale" => {
            util::require_type_script(
                &mut parser,
                TypeScript::AccountSaleCellType,
                Source::Output,
                Error::InvalidTransactionStructure,
            )?;
        }
        b"cancel_account_sale" | b"buy_account" => {
            util::require_type_script(
                &mut parser,
                TypeScript::AccountSaleCellType,
                Source::Input,
                Error::InvalidTransactionStructure,
            )?;
        }
        b"force_recover_account_status" => {
            parser.parse_config(&[DataType::ConfigCellMain])?;
            parser.parse_cell()?;

            let config_main = parser.configs.main()?;
            let timestamp = util::load_oracle_data(OracleCellType::Time)?;

            let (input_cells, output_cells) = util::load_self_cells_in_inputs_and_outputs()?;
            assert!(
                input_cells.len() == 1 && output_cells.len() == 1,
                Error::InvalidTransactionStructure,
                "There should be one AccountCell in outputs and one in inputs."
            );
            assert!(
                input_cells[0] == 0 && output_cells[0] == 0,
                Error::InvalidTransactionStructure,
                "The AccountCells should only appear at inputs[0] and outputs[0]."
            );

            let input_cell_witness: Box<dyn AccountCellDataMixer>;
            let input_cell_witness_reader;
            parse_account_cell_witness!(
                input_cell_witness,
                input_cell_witness_reader,
                parser,
                input_cells[0],
                Source::Input
            );

            let output_cell_witness: Box<dyn AccountCellDataMixer>;
            let output_cell_witness_reader;
            parse_account_cell_witness!(
                output_cell_witness,
                output_cell_witness_reader,
                parser,
                output_cells[0],
                Source::Output
            );

            debug!("Verify if the AccountCell is consistent in inputs and outputs.");

            verifiers::account_cell::verify_account_lock_consistent(input_cells[0], output_cells[0], None)?;
            verifiers::account_cell::verify_account_data_consistent(input_cells[0], output_cells[0], vec![])?;
            verifiers::account_cell::verify_account_capacity_not_decrease(input_cells[0], output_cells[0])?;
            verifiers::account_cell::verify_account_witness_consistent(
                input_cells[0],
                output_cells[0],
                &input_cell_witness_reader,
                &output_cell_witness_reader,
                vec!["status"],
            )?;

            if input_cell_witness_reader.version() == 1 {
                // There is no version 1 AccountCell in mainnet, so we simply disable them here.
                return Err(Error::InvalidTransactionStructure);
            } else {
                debug!("Verify if the AccountCell status updated correctly.");

                let input_cell_witness_reader = input_cell_witness_reader
                    .try_into_latest()
                    .map_err(|_| Error::NarrowMixerTypeFailed)?;
                let input_status = u8::from(input_cell_witness_reader.status());
                assert!(
                    input_status != AccountStatus::Normal as u8,
                    Error::InvalidTransactionStructure,
                    "The AccountCell in inputs should not be in NORMAL status."
                );

                let output_cell_witness_reader = output_cell_witness_reader
                    .try_into_latest()
                    .map_err(|_| Error::NarrowMixerTypeFailed)?;
                let output_status = u8::from(output_cell_witness_reader.status());
                assert!(
                    output_status == AccountStatus::Normal as u8,
                    Error::InvalidTransactionStructure,
                    "The AccountCell in outputs should be in NORMAL status."
                );

                debug!("Verify if the AccountCell is actually expired.");

                let input_cell_data = high_level::load_cell_data(input_cells[0], Source::Input)?;
                let expired_at = data_parser::account_cell::get_expired_at(&input_cell_data);
                let account = data_parser::account_cell::get_account(&input_cell_data);

                // It is a convention that the deal can be canceled immediately when expiring.
                assert!(
                    timestamp > expired_at,
                    Error::AccountCellIsNotExpired,
                    "The AccountCell is still not expired."
                );

                let capacity_should_recycle;
                let cell;
                if input_status == AccountStatus::Selling as u8 {
                    let type_id = parser.configs.main()?.type_id_table().account_sale_cell();
                    let (input_sale_cells, output_sale_cells) =
                        util::find_cells_by_type_id_in_inputs_and_outputs(ScriptType::Type, type_id)?;
                    assert!(
                        input_sale_cells.len() == 1 && output_sale_cells.len() == 0 && input_sale_cells[0] == 1,
                        Error::InvalidTransactionStructure,
                        "There should be only one AccountSaleCell at inputs[1]."
                    );

                    let cell_witness;
                    let cell_witness_reader;
                    parse_witness!(
                        cell_witness,
                        cell_witness_reader,
                        parser,
                        input_sale_cells[0],
                        Source::Input,
                        AccountSaleCellData
                    );

                    assert!(
                        account == cell_witness_reader.account().raw_data(),
                        Error::AccountSaleCellAccountIdInvalid,
                        "The account in AccountCell and AccountSaleCell should be the same."
                    );

                    cell = input_sale_cells[0];
                } else {
                    // TODO Verify the account in AccountCell and AccountAuctionCell is the same.
                    cell = 0;
                }
                capacity_should_recycle = high_level::load_cell_capacity(cell, Source::Input)?;

                debug!(
                    "Found the capacity should be recycled is {} shannon.",
                    capacity_should_recycle
                );

                let balance_cell_type_id = config_main.type_id_table().balance_cell();
                let (input_balance_cells, outputs_balance_cells) =
                    util::find_cells_by_type_id_in_inputs_and_outputs(ScriptType::Type, balance_cell_type_id)?;
                assert!(
                    input_balance_cells.len() == 0 && outputs_balance_cells.len() == 1 && outputs_balance_cells[0] == 1,
                    Error::InvalidTransactionStructure,
                    "There should be no BalanceCell in inputs and only one BalanceCell at outputs[1]"
                );

                let expected_lock = util::derive_owner_lock_from_cell(input_cells[0], Source::Input)?;
                let current_lock = high_level::load_cell_lock(outputs_balance_cells[0], Source::Output)?.into();
                assert!(
                    util::is_entity_eq(&expected_lock, &current_lock),
                    Error::AccountSaleCellRefundError,
                    "The lock receiving the refund is incorrect.(expected: {}, current: {})",
                    expected_lock,
                    current_lock
                );

                let expected_capacity = capacity_should_recycle - 10_000;
                let current_capacity = high_level::load_cell_capacity(outputs_balance_cells[0], Source::Output)?;
                assert!(
                    current_capacity >= expected_capacity,
                    Error::AccountSaleCellRefundError,
                    "The capacity refunding is incorrect.(expected: {}, current: {})",
                    expected_capacity,
                    current_capacity
                );
            }
        }
        _ => return Err(Error::ActionNotSupported),
    }

    Ok(())
}

fn transfer_account_to_semantic(parser: &WitnessesParser) -> Result<String, Error> {
    let type_id_table_reader = parser.configs.main()?.type_id_table();
    let (input_cells, output_cells) =
        util::find_cells_by_type_id_in_inputs_and_outputs(ScriptType::Type, type_id_table_reader.account_cell())?;

    // Parse account from the data of the AccountCell in inputs.
    let data_in_bytes = util::load_cell_data(input_cells[0], Source::Input)?;
    let account_in_bytes = data_parser::account_cell::get_account(&data_in_bytes);
    let account = String::from_utf8(account_in_bytes.to_vec()).map_err(|_| Error::EIP712SerializationError)?;

    // Parse from address from the AccountCell's lock script in inputs.
    // let from_lock = high_level::load_cell_lock(input_cells[0], Source::Input).map_err(|e| Error::from(e))?;
    // let from_address = to_semantic_address(from_lock.as_reader().into(), 1..21)?;
    // Parse to address from the AccountCell's lock script in outputs.
    let to_lock = high_level::load_cell_lock(output_cells[0], Source::Output).map_err(|e| Error::from(e))?;
    let to_address = to_semantic_address(parser, to_lock.as_reader().into(), LockRole::Owner)?;

    Ok(format!("TRANSFER THE ACCOUNT {} TO {}", account, to_address))
}

fn edit_manager_to_semantic(parser: &WitnessesParser) -> Result<String, Error> {
    let type_id_table_reader = parser.configs.main()?.type_id_table();
    let (input_cells, _output_cells) =
        util::find_cells_by_type_id_in_inputs_and_outputs(ScriptType::Type, type_id_table_reader.account_cell())?;

    // Parse account from the data of the AccountCell in inputs.
    let data_in_bytes = util::load_cell_data(input_cells[0], Source::Input)?;
    let account_in_bytes = data_parser::account_cell::get_account(&data_in_bytes);
    let account = String::from_utf8(account_in_bytes.to_vec()).map_err(|_| Error::EIP712SerializationError)?;

    // TODO Improve semantic message of this transaction.
    Ok(format!("EDIT MANAGER OF ACCOUNT {}", account))
}

fn edit_records_to_semantic(parser: &WitnessesParser) -> Result<String, Error> {
    let type_id_table_reader = parser.configs.main()?.type_id_table();
    let (input_cells, _output_cells) =
        util::find_cells_by_type_id_in_inputs_and_outputs(ScriptType::Type, type_id_table_reader.account_cell())?;

    // Parse account from the data of the AccountCell in inputs.
    let data_in_bytes = util::load_cell_data(input_cells[0], Source::Input)?;
    let account_in_bytes = data_parser::account_cell::get_account(&data_in_bytes);
    let account = String::from_utf8(account_in_bytes.to_vec()).map_err(|_| Error::EIP712SerializationError)?;

    // TODO Improve semantic message of this transaction.
    Ok(format!("EDIT RECORDS OF ACCOUNT {}", account))
}

fn verify_input_account_must_normal_status<'a>(
    input_witness_reader: &Box<dyn AccountCellDataReaderMixer + 'a>,
) -> Result<(), Error> {
    let witness_reader = input_witness_reader
        .try_into_latest()
        .map_err(|_| Error::NarrowMixerTypeFailed)?;
    let account_status = u8::from(witness_reader.status());
    if account_status != (AccountStatus::Normal as u8) {
        return Err(Error::AccountCellStatusLocked);
    }
    return Ok(());
}

fn load_account_cells() -> Result<(Vec<usize>, Vec<usize>), Error> {
    let this_type_script = high_level::load_script().map_err(|e| Error::from(e))?;
    let (input_account_cells, output_account_cells) =
        util::find_cells_by_script_in_inputs_and_outputs(ScriptType::Type, this_type_script.as_reader())?;

    Ok((input_account_cells, output_account_cells))
}

fn verify_transaction_fee_spent_correctly(
    action: &[u8],
    config: ConfigCellAccountReader,
    input_account_index: usize,
    output_account_index: usize,
) -> Result<(), Error> {
    debug!("Check if the fee in the AccountCell is spent correctly.");

    let input_capacity =
        high_level::load_cell_capacity(input_account_index, Source::Input).map_err(|e| Error::from(e))?;
    let output_capacity =
        high_level::load_cell_capacity(output_account_index, Source::Output).map_err(|e| Error::from(e))?;

    // The capacity is not changed, skip the following verification.
    if input_capacity == output_capacity {
        return Ok(());
    }

    let input_data = util::load_cell_data(input_account_index, Source::Input)?;
    let account_length = data_parser::account_cell::get_account(&input_data).len() as u64;

    let fee = match action {
        b"transfer_account" => u64::from(config.transfer_account_fee()),
        b"edit_manager" => u64::from(config.edit_manager_fee()),
        b"edit_records" => u64::from(config.edit_records_fee()),
        _ => return Err(Error::ActionNotSupported),
    };
    let storage_capacity = u64::from(config.basic_capacity()) + account_length * 100_000_000;

    assert!(
        output_capacity >= storage_capacity,
        Error::AccountCellNoMoreFee,
        "The AccountCell has no more capacity as fee for this transaction.(current_capacity: {}, min_capacity: {})",
        input_capacity,
        storage_capacity
    );

    // User put more capacity into the AccountCell or pay the transaction directly, that will be always acceptable.
    if input_capacity > output_capacity {
        assert!(
            input_capacity - output_capacity <= fee,
            Error::AccountCellNoMoreFee,
            "The transaction fee should be less than or equal to {}, but {} found.",
            fee,
            input_capacity - output_capacity
        );
    }

    Ok(())
}

fn verify_action_throttle<'a>(
    action: &[u8],
    config: ConfigCellAccountReader,
    input_witness_reader: &Box<dyn AccountCellDataReaderMixer + 'a>,
    output_witness_reader: &Box<dyn AccountCellDataReaderMixer + 'a>,
    current_timestamp: u64,
) -> Result<(), Error> {
    // Migration for AccountCellData v1
    macro_rules! assert_action_throttle_new {
        ($output_witness_reader:expr, ($new_field:ident, $new_field_name:expr), $( ($zero_field:ident, $zero_field_name:expr) ),*) => {{
            let current = u64::from($output_witness_reader.$new_field());
            assert!(
                current_timestamp == current,
                Error::AccountCellThrottle,
                "The AccountCell.{} in outputs should be the same as the timestamp in the TimeCell.(expected: {}, current: {})",
                $new_field_name,
                current_timestamp,
                current
            );


            $(
                let new_default_timestamp = u64::from($output_witness_reader.$zero_field());
                assert!(
                    0 == new_default_timestamp,
                    Error::AccountCellThrottle,
                    "The AccountCell.{} in outputs is new created, so it should be zero.(expected: {}, current: {})",
                    $zero_field_name,
                    0,
                    current
                );
            )*
        }}
    }

    macro_rules! assert_action_throttle {
        ($input_witness_reader:expr, $output_witness_reader:expr, $config_field:ident, $field:ident, $field_name:expr) => {{
            let throttle = u32::from(config.$config_field()) as u64;
            let prev = u64::from($input_witness_reader.$field());
            let current = u64::from($output_witness_reader.$field());

            if prev != 0 {
                assert!(
                    current >= prev + throttle,
                    Error::AccountCellThrottle,
                    "The AccountCell is used too often, need to wait {} seconds between each transaction.(current: {}, prev: {})",
                    throttle,
                    current,
                    prev
                );
            }

            assert!(
                current_timestamp == current,
                Error::AccountCellThrottle,
                "The AccountCell.{} in outputs should be the same as the timestamp in the TimeCell.(expected: {}, current: {})",
                $field_name,
                current_timestamp,
                current
            );
        }};
    }

    let output_witness_reader = output_witness_reader
        .try_into_latest()
        .map_err(|_| Error::NarrowMixerTypeFailed)?;

    // Migration for AccountCellData v1
    if input_witness_reader.version() == 1 {
        match action {
            b"transfer_account" => assert_action_throttle_new!(
                output_witness_reader,
                (last_transfer_account_at, "last_transfer_account_at"),
                (last_edit_manager_at, "last_edit_manager_at"),
                (last_edit_records_at, "last_edit_records_at")
            ),
            b"edit_manager" => assert_action_throttle_new!(
                output_witness_reader,
                (last_edit_manager_at, "last_edit_manager_at"),
                (last_transfer_account_at, "last_transfer_account_at"),
                (last_edit_records_at, "last_edit_records_at")
            ),
            b"edit_records" => assert_action_throttle_new!(
                output_witness_reader,
                (last_edit_records_at, "last_edit_records_at"),
                (last_transfer_account_at, "last_transfer_account_at"),
                (last_edit_manager_at, "last_edit_manager_at")
            ),
            _ => return Err(Error::ActionNotSupported),
        }
    } else {
        let input_witness_reader = input_witness_reader
            .try_into_latest()
            .map_err(|_| Error::NarrowMixerTypeFailed)?;

        match action {
            b"transfer_account" => assert_action_throttle!(
                input_witness_reader,
                output_witness_reader,
                transfer_account_throttle,
                last_transfer_account_at,
                "last_transfer_account_at"
            ),
            b"edit_manager" => assert_action_throttle!(
                input_witness_reader,
                output_witness_reader,
                edit_manager_throttle,
                last_edit_manager_at,
                "last_edit_manager_at"
            ),
            b"edit_records" => assert_action_throttle!(
                input_witness_reader,
                output_witness_reader,
                edit_records_throttle,
                last_edit_records_at,
                "last_edit_records_at"
            ),
            _ => return Err(Error::ActionNotSupported),
        }
    }

    Ok(())
}

fn verify_records_keys<'a>(
    config: ConfigCellAccountReader,
    record_key_namespace: &Vec<u8>,
    output_account_witness_reader: &Box<dyn AccountCellDataReaderMixer + 'a>,
) -> Result<(), Error> {
    let output_account_witness_reader = output_account_witness_reader
        .try_into_latest()
        .map_err(|_| Error::NarrowMixerTypeFailed)?;
    let records_max_size = u32::from(config.record_size_limit()) as usize;
    let records = output_account_witness_reader.records();

    assert!(
        records.total_size() <= records_max_size,
        Error::AccountCellRecordSizeTooLarge,
        "The total size of all records can not be more than {} bytes.",
        records_max_size
    );

    // extract all the keys, which are split by 0
    let mut key_start_at = 0;
    let mut key_list = Vec::new();
    for (index, item) in record_key_namespace.iter().enumerate() {
        if *item == 0 {
            let key_vec = &record_key_namespace[key_start_at..index];
            key_start_at = index + 1;

            key_list.push(key_vec);
        }
    }

    fn vec_compare(va: &[u8], vb: &[u8]) -> bool {
        // zip stops at the shortest
        (va.len() == vb.len()) && va.iter().zip(vb).all(|(a, b)| a == b)
    }

    // check if all the record.{type+key} are valid
    for record in records.iter() {
        let mut is_valid = false;

        let mut record_type = Vec::from(record.record_type().raw_data());
        let mut record_key = Vec::from(record.record_key().raw_data());
        if record_type == b"custom_key" {
            // CAREFUL Triple check
            for char in record_key.iter() {
                assert!(
                    CUSTOM_KEYS_NAMESPACE.contains(char),
                    Error::AccountCellRecordKeyInvalid,
                    "The keys in custom_key should only contain digits, lowercase alphabet and underline."
                );
            }
            continue;
        }

        record_type.push(46);
        record_type.append(&mut record_key);

        for key in &key_list {
            if vec_compare(record_type.as_slice(), *key) {
                is_valid = true;
                break;
            }
        }

        if !is_valid {
            assert!(
                false,
                Error::AccountCellRecordKeyInvalid,
                "Account cell record key is invalid: {:?}", record_type
            );

            break;
        }
    }

    Ok(())
}<|MERGE_RESOLUTION|>--- conflicted
+++ resolved
@@ -465,66 +465,7 @@
                 quote
             );
 
-<<<<<<< HEAD
-        assert!(
-            expired_at + expiration_grace_period < timestamp,
-            Error::AccountCellIsNotExpired,
-            "The recovery of the account should be executed after the grace period. (current({}) <= expired_at({}) + grace_period({}))",
-            timestamp,
-            expired_at,
-            expiration_grace_period
-        );
-    } else if action == b"start_account_sale" {
-        verify_eip712_hashes_if_no_balance_cell(&parser, action_raw.as_reader(), &params)?;
-        util::require_type_script(
-            &mut parser,
-            TypeScript::AccountSaleCellType,
-            Source::Output,
-            Error::InvalidTransactionStructure,
-        )?;
-    } else if action == b"cancel_account_sale" {
-        verify_eip712_hashes_if_no_balance_cell(&parser, action_raw.as_reader(), &params)?;
-        util::require_type_script(
-            &mut parser,
-            TypeScript::AccountSaleCellType,
-            Source::Input,
-            Error::InvalidTransactionStructure,
-        )?;
-    } else if action == b"buy_account" {
-        util::require_type_script(
-            &mut parser,
-            TypeScript::AccountSaleCellType,
-            Source::Input,
-            Error::InvalidTransactionStructure,
-        )?;
-    } else if action == b"accept_offer" {
-        util::require_type_script(
-            &mut parser,
-            TypeScript::OfferCellType,
-            Source::Input,
-            Error::InvalidTransactionStructure,
-        )?;
-    } else if action == b"force_recover_account_status" {
-        parser.parse_config(&[DataType::ConfigCellMain])?;
-        parser.parse_cell()?;
-
-        let config_main = parser.configs.main()?;
-        let timestamp = util::load_oracle_data(OracleCellType::Time)?;
-
-        let (input_cells, output_cells) = util::load_self_cells_in_inputs_and_outputs()?;
-        assert!(
-            input_cells.len() == 1 && output_cells.len() == 1,
-            Error::InvalidTransactionStructure,
-            "There should be one AccountCell in outputs and one in inputs."
-        );
-        assert!(
-            input_cells[0] == 0 && output_cells[0] == 0,
-            Error::InvalidTransactionStructure,
-            "The AccountCells should only appear at inputs[0] and outputs[0]."
-        );
-=======
             debug!("Verify if sender get their change properly.");
->>>>>>> 300820a1
 
             let mut total_input_capacity = 0;
             for i in balance_cells.iter() {
@@ -564,6 +505,14 @@
             util::require_type_script(
                 &mut parser,
                 TypeScript::AccountSaleCellType,
+                Source::Input,
+                Error::InvalidTransactionStructure,
+            )?;
+        }
+        b"accept_offer" => {
+            util::require_type_script(
+                &mut parser,
+                TypeScript::OfferCellType,
                 Source::Input,
                 Error::InvalidTransactionStructure,
             )?;
