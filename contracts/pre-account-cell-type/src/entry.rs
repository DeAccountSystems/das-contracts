--- conflicted
+++ resolved
@@ -459,7 +459,6 @@
         lucky_num,
         expected_lucky_num
     );
-<<<<<<< HEAD
 
     debug!(
         "The account has been released.(lucky_num: {}, required: <= {})",
@@ -467,31 +466,4 @@
     );
 
     Ok(())
-}
-
-/**
-check if the account is an account that can never be registered.
- **/
-fn verify_unavailable_accounts(
-    parser: &mut WitnessesParser,
-    pre_account_reader: PreAccountCellDataReader,
-) -> Result<(), Error> {
-    debug!("Verify if account if unavailable");
-
-    parser.parse_config(&[DataType::ConfigCellUnAvailableAccount])?;
-
-    let account = pre_account_reader.account().as_readable();
-    let account_hash = util::blake2b_256(account.as_slice());
-
-    let account_hash_first_20_bytes = account_hash.get(..ACCOUNT_ID_LENGTH).unwrap();
-    let unavailable_accounts = parser.configs.unavailable_account()?;
-=======
->>>>>>> 9f80bf4e
-
-    debug!(
-        "The account has been released.(lucky_num: {}, required: <= {})",
-        lucky_num, expected_lucky_num
-    );
-
-    Ok(())
 }