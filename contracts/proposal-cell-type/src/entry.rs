--- conflicted
+++ resolved
@@ -29,12 +29,8 @@
     // Find out PreAccountCells in current transaction.
     let this_type_script = load_script().map_err(|e| Error::from(e))?;
     let this_type_script_reader = this_type_script.as_reader();
-<<<<<<< HEAD
-    let (input_cells, output_cells) = util::find_cells_by_script_in_inputs_and_outputs(ScriptType::Type, this_type_script_reader)?;
-=======
     let (input_cells, output_cells) =
         util::find_cells_by_script_in_inputs_and_outputs(ScriptType::Type, this_type_script_reader)?;
->>>>>>> f8ed59ea
     let dep_cells = util::find_cells_by_script(ScriptType::Type, this_type_script_reader, Source::CellDep)?;
 
     let action_data = parser.parse_action()?;
@@ -83,7 +79,12 @@
             dep_related_cells.len()
         );
 
-        verify_slices_relevant_cells(config_main, output_cell_witness_reader.slices(), dep_related_cells, None)?;
+        verify_slices_relevant_cells(
+            config_main,
+            output_cell_witness_reader.slices(),
+            dep_related_cells,
+            None,
+        )?;
     } else if action == b"extend_proposal" {
         debug!("Route to extend_proposal action ...");
 
@@ -283,7 +284,9 @@
     debug!("Inspect {:?}{:?}:", related_cells_source, related_cells);
 
     for i in related_cells {
-        let script = load_cell_type(i, related_cells_source).map_err(|e| Error::from(e))?.unwrap();
+        let script = load_cell_type(i, related_cells_source)
+            .map_err(|e| Error::from(e))?
+            .unwrap();
         let code_hash = Hash::from(script.code_hash());
         let (version, _, entity) = parser.verify_and_get(i, related_cells_source)?;
         let data = util::load_cell_data(i, related_cells_source)?;
@@ -349,7 +352,10 @@
                 // Some account ID may be appear in next field and it is also an exist item in later slices,
                 // we need to remove it from exist_next_list, because its uniqueness will be checked in account_id_list.
                 if u8::from(item.item_type()) == ProposalSliceItemType::Exist as u8 {
-                    let found = exist_next_list.iter().enumerate().find(|(_i, next)| &account_id == *next);
+                    let found = exist_next_list
+                        .iter()
+                        .enumerate()
+                        .find(|(_i, next)| &account_id == *next);
 
                     if let Some((i, _)) = found {
                         exist_next_list.remove(i);
@@ -483,7 +489,10 @@
         sorted = pre_account_cells;
     }
 
-    debug!("Inputs cells(AccountCell/PreAccountCell) sorted index list: {:?}", sorted);
+    debug!(
+        "Inputs cells(AccountCell/PreAccountCell) sorted index list: {:?}",
+        sorted
+    );
 
     Ok(sorted)
 }
@@ -533,7 +542,13 @@
 
             let cell_data = util::load_cell_data(cell_index, Source::CellDep)?;
             // Check if the relevant cells have the same account ID as in the proposal.
-            verify_account_cell_account_id(item_index, &cell_data, cell_index, Source::CellDep, item_account_id.raw_data())?;
+            verify_account_cell_account_id(
+                item_index,
+                &cell_data,
+                cell_index,
+                Source::CellDep,
+                item_account_id.raw_data(),
+            )?;
 
             // ⚠️ The first item is very very important, its "next" must be correct so that
             // AccountCells can form a linked list.
@@ -547,12 +562,8 @@
                     );
 
                     // The correct "next" of first proposal is come from the cell's outputs_data.
-<<<<<<< HEAD
-                    next_of_first_cell = AccountId::try_from(account_cell::get_next(&cell_data)).map_err(|_| Error::InvalidCellData)?;
-=======
                     next_of_first_cell =
                         AccountId::try_from(account_cell::get_next(&cell_data)).map_err(|_| Error::InvalidCellData)?;
->>>>>>> f8ed59ea
 
                 // If this is the extended proposal in proposal chain, slice may starting with an
                 // AccountCell/PreAccountCell included in previous proposal, or it may starting with
@@ -569,12 +580,8 @@
                         // If the item is included in previous proposal, then we need to get its latest "next" from the proposal.
                         Ok(prev_item) => prev_item.next(),
                         // If the item is not included in previous proposal, then we get its latest "next" from the cell's outputs_data.
-<<<<<<< HEAD
-                        Err(_) => AccountId::try_from(account_cell::get_next(&cell_data)).map_err(|_| Error::InvalidCellData)?,
-=======
                         Err(_) => AccountId::try_from(account_cell::get_next(&cell_data))
                             .map_err(|_| Error::InvalidCellData)?,
->>>>>>> f8ed59ea
                     };
                 }
             }
@@ -596,7 +603,10 @@
     Ok(())
 }
 
-fn find_item_contains_account_id(prev_slices_reader: &SliceListReader, account_id: &AccountIdReader) -> Result<ProposalItem, Error> {
+fn find_item_contains_account_id(
+    prev_slices_reader: &SliceListReader,
+    account_id: &AccountIdReader,
+) -> Result<ProposalItem, Error> {
     for slice in prev_slices_reader.iter() {
         for item in slice.iter() {
             if util::is_reader_eq(item.account_id(), *account_id) {
@@ -659,16 +669,12 @@
 
                 // All cells' type is must be account-cell-type
                 verify_cell_type_id(item_index, input_related_cells[i], Source::Input, &account_cell_type_id)?;
-<<<<<<< HEAD
-                verify_cell_type_id(item_index, output_account_cells[i], Source::Output, &account_cell_type_id)?;
-=======
                 verify_cell_type_id(
                     item_index,
                     output_account_cells[i],
                     Source::Output,
                     &account_cell_type_id,
                 )?;
->>>>>>> f8ed59ea
 
                 verify_next_is_consistent_in_account_cell_and_item(
                     item_index,
@@ -678,7 +684,13 @@
                 )?;
 
                 // All cells' account_id in data must be the same as the account_id in proposal.
-                verify_account_cell_account_id(item_index, &input_cell_data, input_related_cells[i], Source::Input, item_account_id)?;
+                verify_account_cell_account_id(
+                    item_index,
+                    &input_cell_data,
+                    input_related_cells[i],
+                    Source::Input,
+                    item_account_id,
+                )?;
                 verify_account_cell_account_id(
                     item_index,
                     &output_cell_data,
@@ -687,8 +699,14 @@
                     item_account_id,
                 )?;
 
-                util::is_cell_capacity_equal((input_related_cells[i], Source::Input), (output_account_cells[i], Source::Output))?;
-                util::is_cell_lock_equal((input_related_cells[i], Source::Input), (output_account_cells[i], Source::Output))?;
+                util::is_cell_capacity_equal(
+                    (input_related_cells[i], Source::Input),
+                    (output_account_cells[i], Source::Output),
+                )?;
+                util::is_cell_lock_equal(
+                    (input_related_cells[i], Source::Input),
+                    (output_account_cells[i], Source::Output),
+                )?;
 
                 // For the existing AccountCell, only the next field in data can be modified.
                 // No need to check the witness of AccountCells here, because we check their hash instead.
@@ -701,11 +719,27 @@
                 );
 
                 // All cells' type is must be pre-account-cell-type/account-cell-type
-                verify_cell_type_id(item_index, input_related_cells[i], Source::Input, &pre_account_cell_type_id)?;
-                verify_cell_type_id(item_index, output_account_cells[i], Source::Output, &account_cell_type_id)?;
+                verify_cell_type_id(
+                    item_index,
+                    input_related_cells[i],
+                    Source::Input,
+                    &pre_account_cell_type_id,
+                )?;
+                verify_cell_type_id(
+                    item_index,
+                    output_account_cells[i],
+                    Source::Output,
+                    &account_cell_type_id,
+                )?;
 
                 // All cells' account_id in data must be the same as the account_id in proposal.
-                verify_pre_account_cell_account_id(item_index, &input_cell_data, input_related_cells[i], Source::Input, item_account_id)?;
+                verify_pre_account_cell_account_id(
+                    item_index,
+                    &input_cell_data,
+                    input_related_cells[i],
+                    Source::Input,
+                    item_account_id,
+                )?;
                 verify_account_cell_account_id(
                     item_index,
                     &output_cell_data,
@@ -737,12 +771,8 @@
                 );
 
                 let account_name_storage = account_cell::get_account(&output_cell_data).len() as u64;
-<<<<<<< HEAD
-                let total_capacity = load_cell_capacity(input_related_cells[i], Source::Input).map_err(|e| Error::from(e))?;
-=======
                 let total_capacity =
                     load_cell_capacity(input_related_cells[i], Source::Input).map_err(|e| Error::from(e))?;
->>>>>>> f8ed59ea
                 let storage_capacity = util::calc_account_storage_capacity(config_account, account_name_storage);
                 // Allocate the profits carried by PreAccountCell to the wallets for later verification.
                 let profit = total_capacity - storage_capacity;
@@ -764,7 +794,13 @@
                 is_id_correct(item_index, &output_cell_data, &input_cell_data)?;
                 is_account_correct(item_index, &output_cell_data)?;
                 is_next_correct(item_index, &output_cell_data, item_next)?;
-                is_expired_at_correct(item_index, profit, timestamp, &output_cell_data, input_cell_witness_reader)?;
+                is_expired_at_correct(
+                    item_index,
+                    profit,
+                    timestamp,
+                    &output_cell_data,
+                    input_cell_witness_reader,
+                )?;
 
                 // Check all fields in the witness of new AccountCell.
                 verify_witness_id(item_index, &output_cell_data, output_cell_witness_reader)?;
@@ -774,19 +810,6 @@
                 let mut inviter_profit = 0;
                 if input_cell_witness_reader.inviter_lock().is_some() {
                     let inviter_lock_reader = input_cell_witness_reader.inviter_lock().to_opt().unwrap();
-<<<<<<< HEAD
-                    inviter_profit = profit * inviter_profit_rate / RATE_BASE;
-                    debug!(
-                        "  Item[{}] lock.args[{}]: {}(inviter_profit) = {}(profit) * {}(inviter_profit_rate) / {}(RATE_BASE)",
-                        item_index,
-                        inviter_lock_reader.args(),
-                        inviter_profit,
-                        profit,
-                        inviter_profit_rate,
-                        RATE_BASE
-                    );
-                    map_util::add(&mut profit_map, inviter_lock_reader.as_slice().to_vec(), inviter_profit);
-=======
                     // Skip default value for supporting transactions treat default value as None.
                     if !util::is_reader_eq(default_lock_reader, inviter_lock_reader) {
                         inviter_profit = profit * inviter_profit_rate / RATE_BASE;
@@ -796,25 +819,11 @@
                         );
                         map_util::add(&mut profit_map, inviter_lock_reader.as_slice().to_vec(), inviter_profit);
                     }
->>>>>>> f8ed59ea
                 };
 
                 let mut channel_profit = 0;
                 if input_cell_witness_reader.channel_lock().is_some() {
                     let channel_lock_reader = input_cell_witness_reader.channel_lock().to_opt().unwrap();
-<<<<<<< HEAD
-                    channel_profit = profit * channel_profit_rate / RATE_BASE;
-                    debug!(
-                        "  Item[{}] lock.args[{}]: {}(channel_profit) = {}(profit) * {}(channel_profit_rate) / {}(RATE_BASE)",
-                        item_index,
-                        channel_lock_reader.args(),
-                        channel_profit,
-                        profit,
-                        channel_profit_rate,
-                        RATE_BASE
-                    );
-                    map_util::add(&mut profit_map, channel_lock_reader.as_slice().to_vec(), channel_profit);
-=======
                     // Skip default value for supporting transactions treat default value as None.
                     if !util::is_reader_eq(default_lock_reader, channel_lock_reader) {
                         channel_profit = profit * channel_profit_rate / RATE_BASE;
@@ -824,7 +833,6 @@
                         );
                         map_util::add(&mut profit_map, channel_lock_reader.as_slice().to_vec(), channel_profit);
                     }
->>>>>>> f8ed59ea
                 };
 
                 let proposal_create_profit = profit * proposal_create_profit_rate / RATE_BASE;
@@ -837,7 +845,11 @@
                     proposal_create_profit_rate,
                     RATE_BASE
                 );
-                map_util::add(&mut profit_map, proposer_lock_reader.as_slice().to_vec(), proposal_create_profit);
+                map_util::add(
+                    &mut profit_map,
+                    proposer_lock_reader.as_slice().to_vec(),
+                    proposal_create_profit,
+                );
 
                 let proposal_confirm_profit = profit * proposal_confirm_profit_rate / RATE_BASE;
                 debug!(
@@ -846,10 +858,6 @@
                 );
                 // No need to record proposal confirm profit, bacause the transaction creator can take its profit freely and this script do not know which lock script the transaction creator will use.
 
-<<<<<<< HEAD
-                let das_profit = profit - inviter_profit - channel_profit - proposal_create_profit - proposal_confirm_profit;
-                map_util::add(&mut profit_map, das_wallet_lock.as_reader().as_slice().to_vec(), das_profit);
-=======
                 let das_profit =
                     profit - inviter_profit - channel_profit - proposal_create_profit - proposal_confirm_profit;
                 map_util::add(
@@ -857,7 +865,6 @@
                     das_wallet_lock.as_reader().as_slice().to_vec(),
                     das_profit,
                 );
->>>>>>> f8ed59ea
 
                 debug!(
                     "  Item[{}] lock.args[{}]: {}(das_profit) = {}(profit) - {}(inviter_profit) - {}(channel_profit) - {}(proposal_create_profit) - {}(proposal_confirm_profit)",
@@ -903,7 +910,10 @@
 
         // Add the original record into profit_map to bypass later verification.
         let first_record = input_income_cell_witness_reader.records().get(0).unwrap();
-        profit_map.insert(first_record.belong_to().as_slice().to_vec(), u64::from(first_record.capacity()));
+        profit_map.insert(
+            first_record.belong_to().as_slice().to_vec(),
+            u64::from(first_record.capacity()),
+        );
     }
 
     debug!("Check if the IncomeCell in outputs records everyone's profit correctly.");
@@ -975,7 +985,12 @@
     Ok(())
 }
 
-fn verify_cell_type_id(item_index: usize, cell_index: usize, source: Source, expected_type_id: &HashReader) -> Result<(), Error> {
+fn verify_cell_type_id(
+    item_index: usize,
+    cell_index: usize,
+    source: Source,
+    expected_type_id: &HashReader,
+) -> Result<(), Error> {
     let cell_type_id = load_cell_type(cell_index, source)
         .map_err(|e| Error::from(e))?
         .map(|script| script.code_hash())
@@ -1065,7 +1080,10 @@
     input_cell_witness_reader: PreAccountCellDataReader,
     output_cell_index: usize,
 ) -> Result<(), Error> {
-    debug!("  Item[{}] Check if the lock script of new AccountCells is das-lock.", item_index);
+    debug!(
+        "  Item[{}] Check if the lock script of new AccountCells is das-lock.",
+        item_index
+    );
 
     let das_lock = das_lock();
     let owner_lock_args = input_cell_witness_reader.owner_lock_args().raw_data().to_owned();
@@ -1087,7 +1105,13 @@
     Ok(())
 }
 
-fn is_bytes_eq(item_index: usize, field: &str, current_bytes: &[u8], expected_bytes: &[u8], error_code: Error) -> Result<(), Error> {
+fn is_bytes_eq(
+    item_index: usize,
+    field: &str,
+    current_bytes: &[u8],
+    expected_bytes: &[u8],
+    error_code: Error,
+) -> Result<(), Error> {
     assert!(
         current_bytes == expected_bytes,
         error_code,
@@ -1101,7 +1125,11 @@
     Ok(())
 }
 
-fn is_old_account_cell_data_consistent(item_index: usize, output_cell_data: &Vec<u8>, input_cell_data: &Vec<u8>) -> Result<(), Error> {
+fn is_old_account_cell_data_consistent(
+    item_index: usize,
+    output_cell_data: &Vec<u8>,
+    input_cell_data: &Vec<u8>,
+) -> Result<(), Error> {
     is_bytes_eq(
         item_index,
         "hash",
@@ -1293,12 +1321,8 @@
         refund_capacity += load_cell_capacity(index, Source::Output).map_err(|e| Error::from(e))?;
     }
 
-<<<<<<< HEAD
-    let proposal_capacity = load_cell_capacity(proposal_cell_index.to_owned(), Source::Input).map_err(|e| Error::from(e))?;
-=======
     let proposal_capacity =
         load_cell_capacity(proposal_cell_index.to_owned(), Source::Input).map_err(|e| Error::from(e))?;
->>>>>>> f8ed59ea
     assert!(
         proposal_capacity <= refund_capacity + available_for_fee,
         Error::ProposalConfirmRefundError,
