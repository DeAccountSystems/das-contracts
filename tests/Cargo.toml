--- conflicted
+++ resolved
@@ -17,13 +17,8 @@
 ckb-hash = "=0.108.0"
 ckb-jsonrpc-types = "=0.108.0"
 das-sorted-list = { workspace = true, features = ["std"] }
-<<<<<<< HEAD
-das-types-std = { git = "ssh://git@github.com/dotbitHQ/das-types-private.git", rev = "ae7375f" }
-simple-ast = { git = "ssh://git@github.com/dotbitHQ/simple-ast.git", rev = "ca3e305" }
-=======
 das-types-std = { workspace = true }
 simple-ast = { workspace = true, features = ["std"] }
->>>>>>> 8051ddf1
 # Other
 hex = "0.4.3"
 thiserror = { version = "1.0" }
