--- conflicted
+++ resolved
@@ -5,14 +5,9 @@
 
     template.push_contract_cell("always_success", true);
     template.push_contract_cell("playground", false);
-<<<<<<< HEAD
-    template.push_shared_lib_cell("ckb_smt.so", false);
-
-=======
     // template.push_shared_lib_cell("ckb_smt.so", false);
     template.push_shared_lib_cell("eth_sign.so", false);
     template.push_shared_lib_cell("secp256k1_data", true);
->>>>>>> 9f80bf4e
     template
 }
 
@@ -22,5 +17,5 @@
 
     push_input_playground_cell(&mut template);
 
-    // test_tx(template.as_json());
+    test_tx(template.as_json());
 }